# Changelog
All notable changes to this project will be documented in this file.

The format is based on [Keep a Changelog](http://keepachangelog.com/en/1.0.0/)
and this project adheres to [Semantic Versioning](http://semver.org/spec/v2.0.0.html).

<<<<<<< HEAD
## [Unreleased]
=======
## [1.0.1] - 2021-12-16
>>>>>>> 9dd899a8

## [1.0.0] - 2021-06-28

## [1.0.0-rc.0] - 2021-05-05
### Changed
- Test against RabbitMQ 3.8.16

## [1.0.0-beta.2] - 2021-03-23
### Changed
- Update dependencies and Elixir version to 1.11
- Test against RabbitMQ 3.8.14

## [1.0.0-beta.1] - 2021-02-11

## [1.0.0-alpha.1] - 2020-06-18
### Added
- Add `PublishReply` to allow VerneMQ returning the number of matched clients after a publish.

### Changed
- Handle env variables with Skogsra
- Change env variable ASTARTE_RPC_AMQP_CONNECTION_USERNAME into RPC_AMQP_CONNECTION_USERNAME
- Change env variable ASTARTE_RPC_AMQP_CONNECTION_PASSWORD into RPC_AMQP_CONNECTION_PASSWORD
- Change env variable ASTARTE_RPC_AMQP_CONNECTION_HOST into RPC_AMQP_CONNECTION_HOST
- Change env variable ASTARTE_RPC_AMQP_CONNECTION_VIRTUAL_HOST into RPC_AMQP_CONNECTION_VIRTUAL_HOST
- Change env variable ASTARTE_RPC_AMQP_CONNECTION_PORT into RPC_AMQP_CONNECTION_PORT
- Change env variable ASTARTE_RPC_AMQP_PREFETCH_COUNT into RPC_AMQP_PREFETCH_COUNT
- Change env variable ASTARTE_RPC_AMQP_QUEUE_MAX_LENGTH into RPC_AMQP_QUEUE_MAX_LENGTH

### Added
- Support SSL connections to RabbitMQ.
- Default max certificate chain length to 10.

## [0.11.4] - 2021-01-25

## [0.11.3] - 2020-09-24

## [0.11.2] - 2020-08-14
### Changed
- Test against Elixir 1.8.2.

## [0.11.1] - 2020-05-18

## [0.11.0] - 2020-04-06

## [0.11.0-rc.1] - 2020-03-25

## [0.11.0-rc.0] - 2020-02-26
### Fixed
- Make .proto files fully compliant with Protocol Buffers Version 3.

## [0.11.0-beta.2] - 2020-01-24

## [0.11.0-beta.1] - 2019-12-24
### Added
- Add `initial_introspection` to RegisterDevice.

## [0.10.2] - 2019-12-09
### Added
- Add `UnregisterDevice` call to Pairing protocol.

## [0.10.1] - 2019-10-02
### Added
- Add replication_class and datacenter_replication_factors fields to {Create,Get}Realm requests.

## [0.10.0] - 2019-04-16

## [0.10.0-rc.0] - 2019-04-03

## [0.10.0-beta.3] - 2018-12-19

## [0.10.0-beta.2] - 2018-10-19

## [0.10.0-beta.1] - 2018-08-10
### Added
- First Astarte release.<|MERGE_RESOLUTION|>--- conflicted
+++ resolved
@@ -4,11 +4,9 @@
 The format is based on [Keep a Changelog](http://keepachangelog.com/en/1.0.0/)
 and this project adheres to [Semantic Versioning](http://semver.org/spec/v2.0.0.html).
 
-<<<<<<< HEAD
 ## [Unreleased]
-=======
+
 ## [1.0.1] - 2021-12-16
->>>>>>> 9dd899a8
 
 ## [1.0.0] - 2021-06-28
 
