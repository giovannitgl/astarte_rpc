# Changelog
All notable changes to this project will be documented in this file.

The format is based on [Keep a Changelog](http://keepachangelog.com/en/1.0.0/)
and this project adheres to [Semantic Versioning](http://semver.org/spec/v2.0.0.html).

<<<<<<< HEAD
## [Unreleased]
=======
## [1.0.3] - 2022-07-04

## [1.0.2] - 2022-03-29
>>>>>>> c3ee051a

## [1.0.1] - 2021-12-16

## [1.0.0] - 2021-06-28

## [1.0.0-rc.0] - 2021-05-05
### Changed
- Test against RabbitMQ 3.8.16

## [1.0.0-beta.2] - 2021-03-23
### Changed
- Update dependencies and Elixir version to 1.11
- Test against RabbitMQ 3.8.14

## [1.0.0-beta.1] - 2021-02-11

## [1.0.0-alpha.1] - 2020-06-18
### Added
- Add `PublishReply` to allow VerneMQ returning the number of matched clients after a publish.

### Changed
- Handle env variables with Skogsra
- Change env variable ASTARTE_RPC_AMQP_CONNECTION_USERNAME into RPC_AMQP_CONNECTION_USERNAME
- Change env variable ASTARTE_RPC_AMQP_CONNECTION_PASSWORD into RPC_AMQP_CONNECTION_PASSWORD
- Change env variable ASTARTE_RPC_AMQP_CONNECTION_HOST into RPC_AMQP_CONNECTION_HOST
- Change env variable ASTARTE_RPC_AMQP_CONNECTION_VIRTUAL_HOST into RPC_AMQP_CONNECTION_VIRTUAL_HOST
- Change env variable ASTARTE_RPC_AMQP_CONNECTION_PORT into RPC_AMQP_CONNECTION_PORT
- Change env variable ASTARTE_RPC_AMQP_PREFETCH_COUNT into RPC_AMQP_PREFETCH_COUNT
- Change env variable ASTARTE_RPC_AMQP_QUEUE_MAX_LENGTH into RPC_AMQP_QUEUE_MAX_LENGTH

### Added
- Support SSL connections to RabbitMQ.
- Default max certificate chain length to 10.

## [0.11.4] - 2021-01-25

## [0.11.3] - 2020-09-24

## [0.11.2] - 2020-08-14
### Changed
- Test against Elixir 1.8.2.

## [0.11.1] - 2020-05-18

## [0.11.0] - 2020-04-06

## [0.11.0-rc.1] - 2020-03-25

## [0.11.0-rc.0] - 2020-02-26
### Fixed
- Make .proto files fully compliant with Protocol Buffers Version 3.

## [0.11.0-beta.2] - 2020-01-24

## [0.11.0-beta.1] - 2019-12-24
### Added
- Add `initial_introspection` to RegisterDevice.

## [0.10.2] - 2019-12-09
### Added
- Add `UnregisterDevice` call to Pairing protocol.

## [0.10.1] - 2019-10-02
### Added
- Add replication_class and datacenter_replication_factors fields to {Create,Get}Realm requests.

## [0.10.0] - 2019-04-16

## [0.10.0-rc.0] - 2019-04-03

## [0.10.0-beta.3] - 2018-12-19

## [0.10.0-beta.2] - 2018-10-19

## [0.10.0-beta.1] - 2018-08-10
### Added
- First Astarte release.<|MERGE_RESOLUTION|>--- conflicted
+++ resolved
@@ -4,13 +4,11 @@
 The format is based on [Keep a Changelog](http://keepachangelog.com/en/1.0.0/)
 and this project adheres to [Semantic Versioning](http://semver.org/spec/v2.0.0.html).
 
-<<<<<<< HEAD
 ## [Unreleased]
-=======
+
 ## [1.0.3] - 2022-07-04
 
 ## [1.0.2] - 2022-03-29
->>>>>>> c3ee051a
 
 ## [1.0.1] - 2021-12-16
 
