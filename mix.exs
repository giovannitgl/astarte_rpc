#
# This file is part of Astarte.
#
# Copyright 2017-2020 Ispirata Srl
#
# Licensed under the Apache License, Version 2.0 (the "License");
# you may not use this file except in compliance with the License.
# You may obtain a copy of the License at
#
#    http://www.apache.org/licenses/LICENSE-2.0
#
# Unless required by applicable law or agreed to in writing, software
# distributed under the License is distributed on an "AS IS" BASIS,
# WITHOUT WARRANTIES OR CONDITIONS OF ANY KIND, either express or implied.
# See the License for the specific language governing permissions and
# limitations under the License.
#

defmodule Astarte.RPC.Mixfile do
  use Mix.Project

  def project do
    [
      app: :astarte_rpc,
<<<<<<< HEAD
      version: "1.0.0-dev",
      elixir: "~> 1.10",
=======
      version: "0.11.1",
      elixir: "~> 1.8",
>>>>>>> 768f1fb7
      build_embedded: Mix.env() == :prod,
      start_permanent: Mix.env() == :prod,
      test_coverage: [tool: ExCoveralls],
      preferred_cli_env: [
        coveralls: :test,
        "coveralls.detail": :test,
        "coveralls.post": :test,
        "coveralls.html": :test
      ],
      description: description(),
      package: package(),
      dialyzer_cache_directory: dialyzer_cache_directory(Mix.env()),
      deps: deps(),
      source_url: "https://github.com/astarte-platform/astarte_rpc",
      homepage_url: "https://astarte-platform.org/"
    ]
  end

  def application do
    [extra_applications: [:lager, :logger, :amqp]]
  end

  defp dialyzer_cache_directory(:ci) do
    "dialyzer_cache"
  end

  defp dialyzer_cache_directory(_) do
    nil
  end

  defp deps do
    [
<<<<<<< HEAD
      {:amqp, "~> 1.4"},
      {:exprotobuf, "~> 1.2"},
      {:skogsra, "~> 2.2"},
      {:excoveralls, "~> 0.12", only: :test},
      {:castore, "~> 0.1.0"},
      {:dialyzex, github: "Comcast/dialyzex", only: [:dev, :ci]}
=======
      {:amqp, "== 1.2.1"},
      {:ex_doc, ">= 0.0.0", only: :dev, runtime: false},
      {:exprotobuf, "== 1.2.17"},
      {:distillery, "== 1.5.5", runtime: false},
      {:conform, "== 2.5.2"},
      {:excoveralls, "== 0.11.1", only: :test},
      {:dialyzex,
       github: "Comcast/dialyzex",
       ref: "cdc7cf71fe6df0ce4cf59e3f497579697a05c989",
       only: [:dev, :ci]}
>>>>>>> 768f1fb7
    ]
  end

  defp description do
    """
    Astarte platform shared Protocol Buffers .proto files and Elixir AMQP client code.
    This component is one of the core components and basically is required to allow communication between different Astarte blocks.
    """
  end

  defp package do
    [
      maintainers: ["Davide Bettio", "Riccardo Binetti"],
      licenses: ["Apache-2.0"],
      links: %{
        "Astarte" => "https://astarte-platform.org",
        "Ispirata" => "https://ispirata.com",
        "GitHub" => "https://github.com/astarte-platform/astarte_rpc"
      }
    ]
  end
end<|MERGE_RESOLUTION|>--- conflicted
+++ resolved
@@ -22,13 +22,8 @@
   def project do
     [
       app: :astarte_rpc,
-<<<<<<< HEAD
       version: "1.0.0-dev",
       elixir: "~> 1.10",
-=======
-      version: "0.11.1",
-      elixir: "~> 1.8",
->>>>>>> 768f1fb7
       build_embedded: Mix.env() == :prod,
       start_permanent: Mix.env() == :prod,
       test_coverage: [tool: ExCoveralls],
@@ -61,25 +56,12 @@
 
   defp deps do
     [
-<<<<<<< HEAD
       {:amqp, "~> 1.4"},
       {:exprotobuf, "~> 1.2"},
       {:skogsra, "~> 2.2"},
       {:excoveralls, "~> 0.12", only: :test},
       {:castore, "~> 0.1.0"},
       {:dialyzex, github: "Comcast/dialyzex", only: [:dev, :ci]}
-=======
-      {:amqp, "== 1.2.1"},
-      {:ex_doc, ">= 0.0.0", only: :dev, runtime: false},
-      {:exprotobuf, "== 1.2.17"},
-      {:distillery, "== 1.5.5", runtime: false},
-      {:conform, "== 2.5.2"},
-      {:excoveralls, "== 0.11.1", only: :test},
-      {:dialyzex,
-       github: "Comcast/dialyzex",
-       ref: "cdc7cf71fe6df0ce4cf59e3f497579697a05c989",
-       only: [:dev, :ci]}
->>>>>>> 768f1fb7
     ]
   end
 
