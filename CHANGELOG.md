# Changelog
All notable changes to this project will be documented in this file.

The format is based on [Keep a Changelog](http://keepachangelog.com/en/1.0.0/)
and this project adheres to [Semantic Versioning](http://semver.org/spec/v2.0.0.html).

<<<<<<< HEAD
## Unreleased
### Added
- Add `PublishReply` to allow VerneMQ returning the number of matched clients after a publish.

### Changed
- Handle env variables with Skogsra
- Change env variable ASTARTE_RPC_AMQP_CONNECTION_USERNAME into RPC_AMQP_CONNECTION_USERNAME
- Change env variable ASTARTE_RPC_AMQP_CONNECTION_PASSWORD into RPC_AMQP_CONNECTION_PASSWORD
- Change env variable ASTARTE_RPC_AMQP_CONNECTION_HOST into RPC_AMQP_CONNECTION_HOST
- Change env variable ASTARTE_RPC_AMQP_CONNECTION_VIRTUAL_HOST into RPC_AMQP_CONNECTION_VIRTUAL_HOST
- Change env variable ASTARTE_RPC_AMQP_CONNECTION_PORT into RPC_AMQP_CONNECTION_PORT
- Change env variable ASTARTE_RPC_AMQP_PREFETCH_COUNT into RPC_AMQP_PREFETCH_COUNT
- Change env variable ASTARTE_RPC_AMQP_QUEUE_MAX_LENGTH into RPC_AMQP_QUEUE_MAX_LENGTH

### Added
- Support SSL connections to RabbitMQ.
- Default max certificate chain length to 10.
=======
## [0.11.1] - 2020-05-18

## [0.11.0] - 2020-04-06

## [0.11.0-rc.1] - 2020-03-25
>>>>>>> 768f1fb7

## [0.11.0-rc.0] - 2020-02-26
### Fixed
- Make .proto files fully compliant with Protocol Buffers Version 3.

## [0.11.0-beta.2] - 2020-01-24

## [0.11.0-beta.1] - 2019-12-24
### Added
- Add `initial_introspection` to RegisterDevice.

## [0.10.2] - 2019-12-09
### Added
- Add `UnregisterDevice` call to Pairing protocol.

## [0.10.1] - 2019-10-02
### Added
- Add replication_class and datacenter_replication_factors fields to {Create,Get}Realm requests.

## [0.10.0] - 2019-04-16

## [0.10.0-rc.0] - 2019-04-03

## [0.10.0-beta.3] - 2018-12-19

## [0.10.0-beta.2] - 2018-10-19

## [0.10.0-beta.1] - 2018-08-10
### Added
- First Astarte release.<|MERGE_RESOLUTION|>--- conflicted
+++ resolved
@@ -4,7 +4,6 @@
 The format is based on [Keep a Changelog](http://keepachangelog.com/en/1.0.0/)
 and this project adheres to [Semantic Versioning](http://semver.org/spec/v2.0.0.html).
 
-<<<<<<< HEAD
 ## Unreleased
 ### Added
 - Add `PublishReply` to allow VerneMQ returning the number of matched clients after a publish.
@@ -22,13 +21,12 @@
 ### Added
 - Support SSL connections to RabbitMQ.
 - Default max certificate chain length to 10.
-=======
+
 ## [0.11.1] - 2020-05-18
 
 ## [0.11.0] - 2020-04-06
 
 ## [0.11.0-rc.1] - 2020-03-25
->>>>>>> 768f1fb7
 
 ## [0.11.0-rc.0] - 2020-02-26
 ### Fixed
