--- conflicted
+++ resolved
@@ -22,13 +22,8 @@
   def project do
     [
       app: :astarte_rpc,
-<<<<<<< HEAD
       version: "1.0.0-dev",
       elixir: "~> 1.10",
-=======
-      version: "0.11.0-rc.0",
-      elixir: "~> 1.8",
->>>>>>> 13662786
       build_embedded: Mix.env() == :prod,
       start_permanent: Mix.env() == :prod,
       test_coverage: [tool: ExCoveralls],
